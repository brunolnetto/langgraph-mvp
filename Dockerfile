FROM ghcr.io/astral-sh/uv:python3.11-bookworm-slim

WORKDIR /app

COPY pyproject.toml uv.lock ./
<<<<<<< HEAD
RUN mkdir -p /app/data
=======
COPY scripts/ ./scripts/
RUN mkdir -p data
>>>>>>> a4c8e883

RUN --mount=type=cache,target=/root/.cache/uv \
    uv sync --locked

# Enable bytecode compilation
ENV UV_COMPILE_BYTECODE=1

# Copy from the cache instead of linking since it's a mounted volume
ENV UV_LINK_MODE=copy

COPY src/ ./src
RUN --mount=type=cache,target=/root/.cache/uv \
    uv sync --locked

# Debug step (optional)
RUN ls -1 /app/.venv/bin

ENV PATH="/app/.venv/bin:$PATH"
CMD ["uv", "run", "uvicorn", "src.main:app", "--host", "0.0.0.0", "--port", "8000", "--reload"]<|MERGE_RESOLUTION|>--- conflicted
+++ resolved
@@ -3,12 +3,8 @@
 WORKDIR /app
 
 COPY pyproject.toml uv.lock ./
-<<<<<<< HEAD
-RUN mkdir -p /app/data
-=======
 COPY scripts/ ./scripts/
 RUN mkdir -p data
->>>>>>> a4c8e883
 
 RUN --mount=type=cache,target=/root/.cache/uv \
     uv sync --locked
