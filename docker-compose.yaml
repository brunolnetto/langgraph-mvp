services:
  init:
    build: .
    container_name: retail_data_init
    command: ["python", "generate_data.py"]
    volumes:
      - data:/app/data
  app:
    build: .
    container_name: langgraph_app
    ports:
      - "8000:8000"
    env_file:
      - .env
<<<<<<< HEAD
    volumes:
      - data:/app/data
    depends_on:
      - init
=======
    develop:
      # Create a `watch` configuration to update the app
      # https://docs.docker.com/compose/file-watch/#compose-watch-versus-bind-mounts
      watch:
        # Sync the working directory with the `/app` directory in the container
        - action: sync
          path: .
          target: /app
          # Exclude the project virtual environment — it could be for a
          # different platform in the container
          ignore:
            - .venv/

        # Rebuild the image if dependencies change by checking uv.lock
        - action: rebuild
          path: ./uv.lock
>>>>>>> 54d3a975
    healthcheck:
      test: ["CMD", "curl", "-f", "localhost:8000/healthcheck"]
      interval: 30s
      timeout: 5s
      retries: 5<|MERGE_RESOLUTION|>--- conflicted
+++ resolved
@@ -1,23 +1,29 @@
 services:
   init:
-    build: .
+    build:
+      context: .
+    image: langgraph_app_image:latest
     container_name: retail_data_init
     command: ["python", "generate_data.py"]
     volumes:
       - data:/app/data
+  
   app:
-    build: .
+    image: langgraph_app_image:latest
     container_name: langgraph_app
     ports:
       - "8000:8000"
     env_file:
       - .env
-<<<<<<< HEAD
     volumes:
       - data:/app/data
     depends_on:
       - init
-=======
+    healthcheck:
+      test: ["CMD", "curl", "-f", "localhost:8000/healthcheck"]
+      interval: 30s
+      timeout: 5s
+      retries: 5
     develop:
       # Create a `watch` configuration to update the app
       # https://docs.docker.com/compose/file-watch/#compose-watch-versus-bind-mounts
@@ -33,10 +39,4 @@
 
         # Rebuild the image if dependencies change by checking uv.lock
         - action: rebuild
-          path: ./uv.lock
->>>>>>> 54d3a975
-    healthcheck:
-      test: ["CMD", "curl", "-f", "localhost:8000/healthcheck"]
-      interval: 30s
-      timeout: 5s
-      retries: 5+          path: ./uv.lock